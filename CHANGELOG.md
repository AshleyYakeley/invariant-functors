--- conflicted
+++ resolved
@@ -1,13 +1,11 @@
-<<<<<<< HEAD
-# next
+# 0.2.2
 * Add `genericInvmap` function (and make it the default implementation of
   `invmap` for `Invariant` instances) on GHC 7.2 or later
 * Make `Tagged` instance poly-kinded
-=======
+
 # 0.2.1
 * Add `Foldable` and `Traversable` instances for `WrappedFunctor`
 * Fixed build on GHC HEAD
->>>>>>> 821cec5c
 
 # 0.2
 * Support deriving `Invariant` and `Invariant2` instances with Template Haskell
