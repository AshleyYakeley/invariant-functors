{-# LANGUAGE CPP #-}
<<<<<<< HEAD

#define GHC_GENERICS_OK __GLASGOW_HASKELL__ >= 706
=======
{-# OPTIONS_GHC -fno-warn-deprecations #-}
>>>>>>> eed40452

{-|
Module:      Data.Functor.Invariant
Copyright:   (C) 2012-2015 Nicolas Frisby, (C) 2015 Ryan Scott
License:     BSD-style (see the file LICENSE)
Maintainer:  Ryan Scott
Portability: Portable

Haskell98 invariant functors (also known as exponential functors).

For more information, see Edward Kmett's article \"Rotten Bananas\":

<http://comonad.com/reader/2008/rotten-bananas/>

-}
module Data.Functor.Invariant
  ( -- * @Invariant@
    Invariant(..)
  , invmapFunctor
  , WrappedFunctor(..)
  , invmapContravariant
  , WrappedContravariant(..)
#if GHC_GENERICS_OK
    -- ** @GHC.Generics@
    -- $ghcgenerics
#endif
    -- * @Invariant2@
  , Invariant2(..)
  , invmap2Bifunctor
  , WrappedBifunctor(..)
  , invmap2Profunctor
  , WrappedProfunctor(..)
  ) where

<<<<<<< HEAD
#if GHC_GENERICS_OK
import GHC.Generics

#endif
import Text.ParserCombinators.ReadP (ReadP)
import Text.ParserCombinators.ReadPrec (ReadPrec)

=======
-- base
>>>>>>> eed40452
import qualified Control.Category as Cat
import           Control.Arrow
import           Control.Applicative as App
import           Control.Exception (Handler(..))
import           Control.Monad (MonadPlus(..))
import qualified Control.Monad.ST as Strict (ST)
import qualified Control.Monad.ST.Lazy as Lazy (ST)
import           Data.Functor.Identity (Identity)
import           Data.Ix (Ix)
import qualified Data.Monoid as Monoid (First(..), Last(..))
#if MIN_VERSION_base(4,8,0)
import           Data.Monoid (Alt(..))
#endif
import           Data.Monoid (Dual(..), Endo(..))
import           Data.Proxy (Proxy(..))
import           System.Console.GetOpt as GetOpt
import           Text.ParserCombinators.ReadP (ReadP)
import           Text.ParserCombinators.ReadPrec (ReadPrec)

-- array
import           Data.Array (Array)

-- bifunctors
import           Data.Bifunctor hiding (first)
import           Data.Bifunctor.Biff
import           Data.Bifunctor.Clown
import           Data.Bifunctor.Flip
import           Data.Bifunctor.Join
import           Data.Bifunctor.Joker
import qualified Data.Bifunctor.Product as Bifunctors
import           Data.Bifunctor.Tannen
import           Data.Bifunctor.Wrapped

-- containers
import           Data.IntMap (IntMap)
import           Data.Map (Map)
import           Data.Sequence (Seq, ViewL, ViewR)
import           Data.Tree (Tree)

-- contravariant
import           Data.Functor.Contravariant
import           Data.Functor.Contravariant.Compose as Contravariant
import           Data.Functor.Contravariant.Divisible

-- profunctors
import           Data.Profunctor as Pro
import           Data.Profunctor.Cayley
import           Data.Profunctor.Closed
import           Data.Profunctor.Codensity
import           Data.Profunctor.Composition
import           Data.Profunctor.Ran
import           Data.Profunctor.Tambara

-- semigroups
import           Data.List.NonEmpty (NonEmpty(..))
import qualified Data.Semigroup as Semigroup (First(..), Last(..), Option(..))
import           Data.Semigroup (Min(..), Max(..), Arg(..))

-- stm
import           Control.Concurrent.STM (STM)

-- tagged
import           Data.Tagged (Tagged(..))

-- transformers
import           Control.Applicative.Backwards (Backwards(..))
import           Control.Applicative.Lift (Lift(..))
import           Control.Monad.Trans.Cont (ContT)
import           Control.Monad.Trans.Error (ErrorT(..))
import           Control.Monad.Trans.Except (ExceptT(..), runExceptT)
import           Control.Monad.Trans.Identity (IdentityT, mapIdentityT)
import           Control.Monad.Trans.List (ListT, mapListT)
import           Control.Monad.Trans.Maybe (MaybeT, mapMaybeT)
import qualified Control.Monad.Trans.RWS.Lazy as Lazy (RWST(..))
import qualified Control.Monad.Trans.RWS.Strict as Strict (RWST(..))
import           Control.Monad.Trans.Reader (ReaderT, mapReaderT)
import qualified Control.Monad.Trans.State.Lazy as Lazy (StateT(..))
import qualified Control.Monad.Trans.State.Strict as Strict (StateT(..))
import qualified Control.Monad.Trans.Writer.Lazy as Lazy (WriterT, mapWriterT)
import qualified Control.Monad.Trans.Writer.Strict as Strict (WriterT, mapWriterT)
import qualified Data.Functor.Compose as Transformers (Compose(..))
import           Data.Functor.Constant (Constant(..))
import           Data.Functor.Product as Transformers (Product(..))
import           Data.Functor.Reverse (Reverse(..))
import           Data.Functor.Sum as Transformers (Sum(..))

-- unordered-containers
import           Data.HashMap.Lazy (HashMap)

-------------------------------------------------------------------------------
-- The Invariant class
-------------------------------------------------------------------------------

-- | Any @* -> *@ type parametric in the argument permits an instance of
-- @Invariant@.
--
-- Instances should satisfy the following laws:
--
-- > invmap id id = id
-- > invmap f2 f2' . invmap f1 f1' = invmap (f2 . f1) (f1' . f2')
class Invariant f where
  invmap :: (a -> b) -> (b -> a) -> f a -> f b

-- | Every 'Functor' is also an 'Invariant' functor.
invmapFunctor :: Functor f => (a -> b) -> (b -> a) -> f a -> f b
invmapFunctor = flip $ const fmap

-- | Every 'Contravariant' functor is also an 'Invariant' functor.
invmapContravariant :: Contravariant f => (a -> b) -> (b -> a) -> f a -> f b
invmapContravariant = const contramap

-------------------------------------------------------------------------------
-- Invariant instances
-------------------------------------------------------------------------------

instance Invariant Maybe where invmap = invmapFunctor
instance Invariant [] where invmap = invmapFunctor
instance Invariant IO where invmap = invmapFunctor
instance Invariant (Strict.ST s) where invmap = invmapFunctor
instance Invariant (Lazy.ST s) where invmap = invmapFunctor
instance Invariant ReadP where invmap = invmapFunctor
instance Invariant ReadPrec where invmap = invmapFunctor
instance Invariant ((->) a) where invmap = invmapFunctor
instance Invariant (Either a) where invmap = invmapFunctor
instance Invariant ((,) a) where invmap = invmapFunctor
instance Invariant ((,,) a b) where invmap f _ ~(a, b, x) = (a, b, f x)
instance Invariant ((,,,) a b c) where
  invmap f _ ~(a, b, c, x) = (a, b, c, f x)
instance Invariant ((,,,,) a b c d) where
  invmap f _ ~(a, b, c, d, x) = (a, b, c, d, f x)

-- | from @Control.Applicative@
instance Invariant (Const a) where invmap = invmapFunctor
-- | from @Control.Applicative@
instance Invariant ZipList where invmap = invmapFunctor
-- | from @Control.Applicative@
instance Monad m => Invariant (WrappedMonad m) where invmap = invmapFunctor
-- | from @Control.Applicative@
instance Arrow arr => Invariant (App.WrappedArrow arr a) where
  invmap f _ (App.WrapArrow x) = App.WrapArrow $ ((arr f) Cat.. x)

<<<<<<< HEAD
-- | from @Data.Monoid@
=======
-- | @Control.Arrow@
instance
#if MIN_VERSION_base(4,4,0)
  Arrow a
#else
  ArrowApply a
#endif
  => Invariant (ArrowMonad a) where
  invmap f _ (ArrowMonad m) = ArrowMonad $ m >>> arr f

-- | @Control.Exception@
instance Invariant Handler where
  invmap f _ (Handler h) = Handler (fmap f . h)

-- | @Data.Functor.Identity@
instance Invariant Identity where
  invmap = invmapFunctor

-- | @Data.Monoid@
>>>>>>> eed40452
instance Invariant Dual where invmap f _ (Dual x) = Dual (f x)
-- | from @Data.Monoid@
instance Invariant Endo where
  invmap f g (Endo x) = Endo (f . x . g)
-- | @Data.Monoid@
instance Invariant Monoid.First where
  invmap f g (Monoid.First x) = Monoid.First (invmap f g x)
-- | @Data.Monoid@
instance Invariant Monoid.Last where
  invmap f g (Monoid.Last x) = Monoid.Last (invmap f g x)
#if MIN_VERSION_base(4,8,0)
instance Invariant f => Invariant (Alt f) where
  invmap f g (Alt x) = Alt (invmap f g x)
#endif

-- | @Data.Proxy@
instance Invariant Proxy where
  invmap = invmapFunctor

-- | @System.Console.GetOpt@
instance Invariant ArgDescr where
  invmap f _ (NoArg a)    = NoArg (f a)
  invmap f _ (ReqArg g s) = ReqArg (f . g) s
  invmap f _ (OptArg g s) = OptArg (f . g) s
-- | @System.Console.GetOpt@
instance Invariant ArgOrder where
  invmap _ _ RequireOrder      = RequireOrder
  invmap _ _ Permute           = Permute
  invmap f _ (ReturnInOrder g) = ReturnInOrder (f . g)
-- | @System.Console.GetOpt@
instance Invariant OptDescr where
  invmap f g (GetOpt.Option a b argDescr c) = GetOpt.Option a b (invmap f g argDescr) c

-- | from the @array@ package
instance
#if __GLASGOW_HASKELL__ < 711
  Ix i
#endif
  => Invariant (Array i) where
  invmap = invmapFunctor

-- | from the @bifunctors@ package
instance (Invariant2 p, Invariant g) => Invariant (Biff p f g a) where
  invmap f g = Biff . invmap2 id id (invmap f g) (invmap g f) . runBiff
-- | from the @bifunctors@ package
instance Invariant (Clown f a) where
  invmap = invmapFunctor
-- | from the @bifunctors@ package
instance Invariant2 p => Invariant (Flip p a) where
  invmap = invmap2 id id
-- | from the @bifunctors@ package
instance Invariant2 p => Invariant (Join p) where
  invmap f g = Join . invmap2 f g f g . runJoin
-- | from the @bifunctors@ package
instance Invariant g => Invariant (Joker g a) where
  invmap = invmap2 id id
-- | from the @bifunctors@ package
instance (Invariant f, Invariant2 p) => Invariant (Tannen f p a) where
  invmap = invmap2 id id
-- | from the @bifunctors@ package
instance Bifunctor p => Invariant (WrappedBifunctor p a) where
  invmap = invmap2 id id

-- | from the @containers@ package
instance Invariant IntMap where
  invmap = invmapFunctor
-- | from the @containers@ package
instance Invariant (Map k) where
  invmap = invmapFunctor
-- | from the @containers@ package
instance Invariant Seq where
  invmap = invmapFunctor
-- | from the @containers@ package
instance Invariant ViewL where
  invmap = invmapFunctor
-- | from the @containers@ package
instance Invariant ViewR where
  invmap = invmapFunctor
-- | from the @containers@ package
instance Invariant Tree where
  invmap = invmapFunctor

-- | from the @contravariant@ package
instance Invariant Predicate where invmap = invmapContravariant
-- | from the @contravariant@ package
instance Invariant Comparison where invmap = invmapContravariant
-- | from the @contravariant@ package
instance Invariant Equivalence where invmap = invmapContravariant
-- | from the @contravariant@ package
instance Invariant (Op a) where invmap = invmapContravariant
-- | from the @contravariant@ package
instance (Invariant f, Invariant g) => Invariant (Contravariant.Compose f g) where
  invmap f g (Contravariant.Compose x) =
    Contravariant.Compose $ invmap (invmap f g) (invmap g f) x
-- | from the @contravariant@ package
instance (Invariant f, Invariant g) => Invariant (ComposeCF f g) where
  invmap f g (ComposeCF x) = ComposeCF $ invmap (invmap f g) (invmap g f) x
-- | from the @contravariant@ package
instance (Invariant f, Invariant g) => Invariant (ComposeFC f g) where
  invmap f g (ComposeFC x) = ComposeFC $ invmap (invmap f g) (invmap g f) x

-- | from the @profunctors@ package
instance Invariant f => Invariant (Star f a) where
  invmap = invmap2 id id
-- | from the @profunctors@ package
instance Invariant (Costar f a) where
  invmap = invmapFunctor
-- | from the @profunctors@ package
instance Arrow arr => Invariant (Pro.WrappedArrow arr a) where
  invmap f _ (Pro.WrapArrow x) = Pro.WrapArrow $ ((arr f) Cat.. x)
-- | from the @profunctors@ package
instance Invariant (Forget r a) where
  invmap = invmapFunctor
-- | from the @profunctors@ package
instance Invariant2 p => Invariant (Closure p a) where
  invmap = invmap2 id id
-- | from the @profunctors@ package
instance Invariant2 p => Invariant (Codensity p a) where
  invmap = invmap2 id id
-- | from the @profunctors@ package
instance Invariant2 p => Invariant (Procompose p q a) where
  invmap k k' (Procompose f g) = Procompose (invmap2 id id k k' f) g
-- | from the @profunctors@ package
instance Invariant2 p => Invariant (Rift p q a) where
  invmap bd db (Rift f) = Rift (f . invmap2 db bd id id)
-- | from the @profunctors@ package
instance Invariant2 q => Invariant (Ran p q a) where
  invmap bd db (Ran f) = Ran (invmap2 id id bd db . f)
-- | from the @profunctors@ package
instance Invariant2 p => Invariant (Tambara p a) where
  invmap = invmap2 id id
-- | from the @profunctors@ package
instance Invariant2 p => Invariant (Cotambara p a) where
  invmap = invmap2 id id

-- | from the @semigroups@ package
instance Invariant NonEmpty where
  invmap = invmapFunctor
-- | from the @semigroups@ package
instance Invariant Min where
  invmap = invmapFunctor
-- | from the @semigroups@ package
instance Invariant Max where
  invmap = invmapFunctor
-- | from the @semigroups@ package
instance Invariant Semigroup.First where
  invmap = invmapFunctor
-- | from the @semigroups@ package
instance Invariant Semigroup.Last where
  invmap = invmapFunctor
-- | from the @semigroups@ package
instance Invariant Semigroup.Option where
  invmap = invmapFunctor
-- | from the @semigroups@ package
instance Invariant (Arg a) where
  invmap = invmapFunctor

-- | from the @stm@ package
instance Invariant STM where
  invmap = invmapFunctor

-- | from the @tagged@ package
instance Invariant (Tagged s) where
  invmap = invmapFunctor

-- | from the @transformers@ package
instance Invariant f => Invariant (Backwards f) where
  invmap f g (Backwards a) = Backwards (invmap f g a)
-- | from the @transformers@ package
instance Invariant f => Invariant (Lift f) where
  invmap f _ (Pure x)  = Pure (f x)
  invmap f g (Other y) = Other (invmap f g y)
-- | from the @transformers@ package
instance Invariant (ContT r m) where
  invmap = invmapFunctor
-- -- | from the @transformers@ package
instance Invariant m => Invariant (ErrorT e m) where
  invmap f g = ErrorT . invmap (invmap f g) (invmap g f) . runErrorT
-- | from the @transformers@ package
instance Invariant m => Invariant (ExceptT e m) where
  invmap f g = ExceptT . invmap (invmap f g) (invmap g f) . runExceptT
-- | from the @transformers@ package
instance Invariant m => Invariant (IdentityT m) where
  invmap f g = mapIdentityT (invmap f g)
-- | from the @transformers@ package
instance Invariant m => Invariant (ListT m) where
  invmap f g = mapListT $ invmap (invmap f g) (invmap g f)
-- | from the @transformers@ package
instance Invariant m => Invariant (MaybeT m) where
  invmap f g = mapMaybeT $ invmap (invmap f g) (invmap g f)
-- | from the @transformers@ package
instance Invariant m => Invariant (Lazy.RWST r w s m) where
  invmap f g m = Lazy.RWST $ \r s ->
    invmap (mapFstTriple f) (mapFstTriple g) $ Lazy.runRWST m r s
      where mapFstTriple h ~(a, s, w) = (h a, s, w)
-- | from the @transformers@ package
instance Invariant m => Invariant (Strict.RWST r w s m) where
  invmap f g m = Strict.RWST $ \r s ->
    invmap (mapFstTriple f) (mapFstTriple g) $ Strict.runRWST m r s
      where mapFstTriple h (a, s, w) = (h a, s, w)
-- | from the @transformers@ package
instance Invariant m => Invariant (ReaderT r m) where
  invmap f g = mapReaderT (invmap f g)
-- | from the @transformers@ package
instance Invariant m => Invariant (Lazy.StateT s m) where
  invmap f g m = Lazy.StateT $ \s ->
    invmap (mapFstPair f) (mapFstPair g) $ Lazy.runStateT m s
      where mapFstPair h ~(a, s) = (h a, s)
-- | from the @transformers@ package
instance Invariant m => Invariant (Strict.StateT s m) where
  invmap f g m = Strict.StateT $ \s ->
    invmap (mapFstPair f) (mapFstPair g) $ Strict.runStateT m s
      where mapFstPair h (a, s) = (h a, s)
-- | from the @transformers@ package
instance Invariant m => Invariant (Lazy.WriterT w m) where
  invmap f g = Lazy.mapWriterT $ invmap (mapFstPair f) (mapFstPair g)
    where mapFstPair h ~(a, w) = (h a, w)
-- | from the @transformers@ package
instance Invariant m => Invariant (Strict.WriterT w m) where
  invmap f g = Strict.mapWriterT $ invmap (mapFstPair f) (mapFstPair g)
    where mapFstPair h (a, w) = (h a, w)
-- | from the @transformers@ package
instance (Invariant f, Invariant g) => Invariant (Transformers.Compose f g) where
  invmap f g (Transformers.Compose x) =
    Transformers.Compose (invmap (invmap f g) (invmap g f) x)
-- | from the @transformers@ package
instance Invariant (Constant a) where
  invmap = invmapFunctor
-- | from the @transformers@ package
instance (Invariant f, Invariant g) => Invariant (Transformers.Product f g) where
  invmap f g (Transformers.Pair x y) = Transformers.Pair (invmap f g x) (invmap f g y)
-- | from the @transformers@ package
instance Invariant f => Invariant (Reverse f) where
  invmap f g (Reverse a) = Reverse (invmap f g a)
-- | from the @transformers@ package
instance (Invariant f, Invariant g) => Invariant (Transformers.Sum f g) where
  invmap f g (InL x) = InL (invmap f g x)
  invmap f g (InR y) = InR (invmap f g y)

-- | from the @unordered-containers@ package
instance Invariant (HashMap k) where
  invmap = invmapFunctor

-------------------------------------------------------------------------------
-- WrappedFunctor
-------------------------------------------------------------------------------

-- | Wrap a 'Functor' to be used as a member of 'Invariant'.
newtype WrappedFunctor f a = WrapFunctor { unwrapFunctor :: f a }
  deriving (Eq, Ord, Read, Show)

instance Functor f => Invariant (WrappedFunctor f) where
  invmap f g = WrapFunctor . invmapFunctor f g . unwrapFunctor

instance Functor f => Functor (WrappedFunctor f) where
  fmap f = WrapFunctor . fmap f . unwrapFunctor

instance Applicative f => Applicative (WrappedFunctor f) where
  pure = WrapFunctor . pure
  WrapFunctor f <*> WrapFunctor x = WrapFunctor $ f <*> x

instance Alternative f => Alternative (WrappedFunctor f) where
  empty = WrapFunctor empty
  WrapFunctor x <|> WrapFunctor y = WrapFunctor $ x <|> y

instance Monad m => Monad (WrappedFunctor m) where
  return = WrapFunctor . return
  WrapFunctor x >>= f = WrapFunctor $ x >>= unwrapFunctor . f

instance MonadPlus m => MonadPlus (WrappedFunctor m) where
  mzero = WrapFunctor mzero
  WrapFunctor x `mplus` WrapFunctor y = WrapFunctor $ x `mplus` y

-------------------------------------------------------------------------------
-- WrappedContravariant
-------------------------------------------------------------------------------

-- | Wrap a 'Contravariant' functor to be used as a member of 'Invariant'.
newtype WrappedContravariant f a = WrapContravariant { unwrapContravariant :: f a }
  deriving (Eq, Ord, Read, Show)

instance Contravariant f => Invariant (WrappedContravariant f) where
  invmap f g = WrapContravariant . invmapContravariant f g . unwrapContravariant

instance Contravariant f => Contravariant (WrappedContravariant f) where
  contramap f = WrapContravariant . contramap f . unwrapContravariant

instance Divisible f => Divisible (WrappedContravariant f) where
  divide f (WrapContravariant l) (WrapContravariant r) =
    WrapContravariant $ divide f l r
  conquer = WrapContravariant conquer

instance Decidable f => Decidable (WrappedContravariant f) where
  lose = WrapContravariant . lose
  choose f (WrapContravariant l) (WrapContravariant r) =
    WrapContravariant $ choose f l r

-------------------------------------------------------------------------------
-- The Invariant2 class
-------------------------------------------------------------------------------

-- | Any @* -> * -> *@ type parametric in both arguments permits an instance of
-- @Invariant2@.
--
-- Instances should satisfy the following laws:
--
-- > invmap2 id id id id = id
-- > invmap2 f2 f2' g2 g2' . invmap2 f1 f1' g1 g1' =
-- >   invmap2 (f2 . f1) (f1' . f2') (g2 . g1) (g1' . g2')
class Invariant2 f where
  invmap2 :: (a -> c) -> (c -> a) -> (b -> d) -> (d -> b) -> f a b -> f c d

-- | Every 'Bifunctor' is also an 'Invariant2' functor.
invmap2Bifunctor :: Bifunctor f
                 => (a -> c) -> (c -> a)
                 -> (b -> d) -> (d -> b)
                 -> f a b    -> f c d
invmap2Bifunctor f _ g _ = bimap f g

-- | Every 'Profunctor' is also an 'Invariant2' functor.
invmap2Profunctor :: Profunctor f
                  => (a -> c) -> (c -> a)
                  -> (b -> d) -> (d -> b)
                  -> f a b    -> f c d
invmap2Profunctor _ f' g _ = dimap f' g

-------------------------------------------------------------------------------
-- Invariant2 instances
-------------------------------------------------------------------------------

instance Invariant2 (->) where invmap2 = invmap2Profunctor
instance Invariant2 Either where invmap2 = invmap2Bifunctor
instance Invariant2 (,) where invmap2 f _ g _ ~(x, y) = (f x, g y)
instance Invariant2 ((,,) a) where invmap2 f _ g _ ~(a, x, y) = (a, f x, g y)
instance Invariant2 ((,,,) a b) where
  invmap2 f _ g _ ~(a, b, x, y) = (a, b, f x, g y)
instance Invariant2 ((,,,,) a b c) where
  invmap2 f _ g _ ~(a, b, c, x, y) = (a, b, c, f x, g y)

-- | from @Control.Applicative@
instance Invariant2 Const where invmap2 = invmap2Bifunctor
-- | from @Control.Applicative@
instance Arrow arr => Invariant2 (App.WrappedArrow arr) where
  invmap2 _ f' g _ (App.WrapArrow x) = App.WrapArrow $ arr g Cat.. x Cat.. arr f'

-- | from the @bifunctors@ package
instance (Invariant2 p, Invariant f, Invariant g) => Invariant2 (Biff p f g) where
  invmap2 f f' g g' =
    Biff . invmap2 (invmap f f') (invmap f' f) (invmap g g') (invmap g' g) . runBiff
-- | from the @bifunctors@ package
instance Invariant f => Invariant2 (Clown f) where
  invmap2 f f' _ _ = Clown . invmap f f' . runClown
-- | from the @bifunctors@ package
instance Invariant2 p => Invariant2 (Flip p) where
  invmap2 f f' g g' = Flip . invmap2 g g' f f' . runFlip
-- | from the @bifunctors@ package
instance Invariant g => Invariant2 (Joker g) where
  invmap2 _ _ g g' = Joker . invmap g g' . runJoker
-- | from the @bifunctors@ package
instance (Invariant2 f, Invariant2 g) => Invariant2 (Bifunctors.Product f g) where
  invmap2 f f' g g' (Bifunctors.Pair x y) =
    Bifunctors.Pair (invmap2 f f' g g' x) (invmap2 f f' g g' y)
-- | from the @bifunctors@ package
instance (Invariant f, Invariant2 p) => Invariant2 (Tannen f p) where
  invmap2 f f' g g' =
    Tannen . invmap (invmap2 f f' g g') (invmap2 f' f g' g) . runTannen
-- | from the @bifunctors@ package
instance Bifunctor p => Invariant2 (WrappedBifunctor p) where
  invmap2 f f' g g' = WrapBifunctor . invmap2Bifunctor f f' g g' . unwrapBifunctor

-- | from the @contravariant@ package
instance Invariant2 Op where
  invmap2 f f' g g' (Op x) = Op $ invmap2 g g' f f' x

-- | from the @profunctors@ package
instance Invariant f => Invariant2 (Star f) where
  invmap2 _ ba cd dc (Star afc) = Star $ invmap cd dc . afc . ba
-- | from the @profunctors@ package
instance Invariant f => Invariant2 (Costar f) where
  invmap2 ab ba cd _ (Costar fbc) = Costar $ cd . fbc . invmap ba ab
-- | from the @profunctors@ package
instance Arrow arr => Invariant2 (Pro.WrappedArrow arr) where
  invmap2 _ f' g _ (Pro.WrapArrow x) = Pro.WrapArrow $ arr g Cat.. x Cat.. arr f'
-- | from the @profunctors@ package
instance Invariant2 (Forget r) where
  invmap2 = invmap2Profunctor
-- | from the @profunctors@ package
instance (Invariant f, Invariant2 p) => Invariant2 (Cayley f p) where
  invmap2 f f' g g' =
    Cayley . invmap (invmap2 f f' g g') (invmap2 f' f g' g) . runCayley
-- | from the @profunctors@ package
instance Invariant2 p => Invariant2 (Closure p) where
  invmap2 f f' g g' (Closure p) = Closure $ invmap2 (f .) (f' .) (g .) (g' .) p
-- | from the @profunctors@ package
instance Invariant2 (Environment p) where
  invmap2 _ f' g _ (Environment l m r) = Environment (g . l) m (r . f')
-- | from the @profunctors@ package
instance Invariant2 p => Invariant2 (Codensity p) where
  invmap2 ac ca bd db (Codensity f) =
    Codensity (invmap2 id id bd db . f . invmap2 id id ca ac)
-- | from the @profunctors@ package
instance (Invariant2 p, Invariant2 q) => Invariant2 (Procompose p q) where
  invmap2 l l' r r' (Procompose f g) =
    Procompose (invmap2 id id r r' f) (invmap2 l l' id id g)
-- | from the @profunctors@ package
instance (Invariant2 p, Invariant2 q) => Invariant2 (Rift p q) where
  invmap2 ac ca bd db (Rift f) = Rift (invmap2 ac ca id id . f . invmap2 db bd id id)
-- | from the @profunctors@ package
instance (Invariant2 p, Invariant2 q) => Invariant2 (Ran p q) where
  invmap2 ac ca bd db (Ran f) = Ran (invmap2 id id bd db . f . invmap2 id id ca ac)
-- | from the @profunctors@ package
instance Invariant2 p => Invariant2 (Tambara p) where
  invmap2 f f' g g' (Tambara p) =
    Tambara $ invmap2 (first f) (first f') (first g) (first g') p
-- | from the @profunctors@ package
instance Invariant2 (Pastro p) where
  invmap2 _ f' g _ (Pastro l m r) = Pastro (g . l) m (r . f')
-- | from the @profunctors@ package
instance Invariant2 p => Invariant2 (Cotambara p) where
  invmap2 f f' g g' (Cotambara p) =
    Cotambara $ invmap2 (left f) (left f') (left g) (left g') p
-- | from the @profunctors@ package
instance Invariant2 (Copastro p) where
  invmap2 _ f' g _ (Copastro l m r) = Copastro (g . l) m (r . f')

-- | from the @semigroups@ package
instance Invariant2 Arg where
  invmap2 = invmap2Bifunctor

-- | from the @tagged@ package
instance Invariant2 Tagged where
  invmap2 = invmap2Bifunctor

-- | from the @transformers@ package
instance Invariant2 Constant where
  invmap2 f _ _ _ (Constant x) = Constant (f x)

-------------------------------------------------------------------------------
-- WrappedProfunctor
-------------------------------------------------------------------------------

-- | Wrap a 'Profunctor' to be used as a member of 'Invariant2'.
newtype WrappedProfunctor p a b = WrapProfunctor { unwrapProfunctor :: p a b }
  deriving (Eq, Ord, Read, Show)

instance Profunctor p => Invariant2 (WrappedProfunctor p) where
  invmap2 f f' g g' = WrapProfunctor . invmap2Profunctor f f' g g' . unwrapProfunctor

instance Profunctor p => Invariant (WrappedProfunctor p a) where
  invmap = invmap2 id id

instance Profunctor p => Profunctor (WrappedProfunctor p) where
  dimap f g = WrapProfunctor . dimap f g . unwrapProfunctor

instance Strong p => Strong (WrappedProfunctor p) where
  first'  = WrapProfunctor . first'  . unwrapProfunctor
  second' = WrapProfunctor . second' . unwrapProfunctor

instance Choice p => Choice (WrappedProfunctor p) where
  left'  = WrapProfunctor . left'  . unwrapProfunctor
  right' = WrapProfunctor . right' . unwrapProfunctor

instance Costrong p => Costrong (WrappedProfunctor p) where
  unfirst  = WrapProfunctor . unfirst  . unwrapProfunctor
  unsecond = WrapProfunctor . unsecond . unwrapProfunctor

instance Cochoice p => Cochoice (WrappedProfunctor p) where
  unleft  = WrapProfunctor . unleft  . unwrapProfunctor
  unright = WrapProfunctor . unright . unwrapProfunctor

instance Closed p => Closed (WrappedProfunctor p) where
  closed = WrapProfunctor . closed . unwrapProfunctor
#if GHC_GENERICS_OK





-- | from @GHC.Generics@
instance Invariant V1 where
  -- NSF 25 July 2015: I'd prefer an -XEmptyCase, but Haskell98.
  invmap _ _ _ = error "Invariant V1"
-- | from @GHC.Generics@
instance Invariant U1 where invmap _ _ _ = U1
-- | from @GHC.Generics@
instance (Invariant l, Invariant r) => Invariant ((:+:) l r) where
  invmap f g (L1 l) = L1 $ invmap f g l
  invmap f g (R1 r) = R1 $ invmap f g r
-- | from @GHC.Generics@
instance (Invariant l, Invariant r) => Invariant ((:*:) l r) where
  invmap f g ~(l :*: r) = invmap f g l :*: invmap f g r
-- | from @GHC.Generics@
instance Invariant (K1 i c) where invmap _ _ (K1 c) = K1 c
-- | from @GHC.Generics@
instance Invariant2 (K1 i) where invmap2 f _ _ _ (K1 c) = K1 $ f c
-- | from @GHC.Generics@
instance Invariant f => Invariant (M1 i t f) where invmap f g (M1 fp) = M1 $ invmap f g fp
-- | from @GHC.Generics@
instance Invariant Par1 where invmap f _ (Par1 c) = Par1 $ f c
-- | from @GHC.Generics@
instance Invariant f => Invariant (Rec1 f) where invmap f g (Rec1 fp) = Rec1 $ invmap f g fp
-- | from @GHC.Generics@; genuinely relying on this instance
-- likely requires writing your 'Generic1' instance by hand
instance (Invariant f, Invariant g) => Invariant ((:.:) f g) where
  invmap f g (Comp1 fgp) = Comp1 $ invmap (invmap f g) (invmap g f) fgp





{- $ghcgenerics

Note: The restriction to Haskell98 prevents the full adoption of
"GHC.Generics", but we are permitted to at least provide @Invariant@
instances for the representation data types. Thus, while the \"ideal\"

@
  instance Invariant f => 'Invariant' (T f)
@

doesn't work --- because Haskell98 precludes our use of
@-XDefaultSignatures@ in the class definition ---, the user only needs
to do slightly more work:

@
  import GHC.Generics (from1,to1)

  instance Invariant f => 'Invariant' (T f) where
    invmap f g = 'to1' . 'invmap' f g . 'from1'
@

Note also that that instance is in fact Haskell98. Unfortunately, one
would require @-XFlexibleContexts@ in order to factor that right-hand
side out as reusable declaration polymorphic in the data type.
-}
#endif<|MERGE_RESOLUTION|>--- conflicted
+++ resolved
@@ -1,10 +1,7 @@
 {-# LANGUAGE CPP #-}
-<<<<<<< HEAD
-
-#define GHC_GENERICS_OK __GLASGOW_HASKELL__ >= 706
-=======
 {-# OPTIONS_GHC -fno-warn-deprecations #-}
->>>>>>> eed40452
+
+#define GHC_GENERICS_OK __GLASGOW_HASKELL__ >= 702
 
 {-|
 Module:      Data.Functor.Invariant
@@ -39,17 +36,7 @@
   , WrappedProfunctor(..)
   ) where
 
-<<<<<<< HEAD
-#if GHC_GENERICS_OK
-import GHC.Generics
-
-#endif
-import Text.ParserCombinators.ReadP (ReadP)
-import Text.ParserCombinators.ReadPrec (ReadPrec)
-
-=======
 -- base
->>>>>>> eed40452
 import qualified Control.Category as Cat
 import           Control.Arrow
 import           Control.Applicative as App
@@ -65,6 +52,9 @@
 #endif
 import           Data.Monoid (Dual(..), Endo(..))
 import           Data.Proxy (Proxy(..))
+#if GHC_GENERICS_OK
+import           GHC.Generics
+#endif
 import           System.Console.GetOpt as GetOpt
 import           Text.ParserCombinators.ReadP (ReadP)
 import           Text.ParserCombinators.ReadPrec (ReadPrec)
@@ -191,10 +181,7 @@
 instance Arrow arr => Invariant (App.WrappedArrow arr a) where
   invmap f _ (App.WrapArrow x) = App.WrapArrow $ ((arr f) Cat.. x)
 
-<<<<<<< HEAD
--- | from @Data.Monoid@
-=======
--- | @Control.Arrow@
+-- | from @Control.Arrow@
 instance
 #if MIN_VERSION_base(4,4,0)
   Arrow a
@@ -204,55 +191,55 @@
   => Invariant (ArrowMonad a) where
   invmap f _ (ArrowMonad m) = ArrowMonad $ m >>> arr f
 
--- | @Control.Exception@
+-- | from @Control.Exception@
 instance Invariant Handler where
   invmap f _ (Handler h) = Handler (fmap f . h)
 
--- | @Data.Functor.Identity@
+-- | from @Data.Functor.Identity@
 instance Invariant Identity where
   invmap = invmapFunctor
 
--- | @Data.Monoid@
->>>>>>> eed40452
+-- | from @Data.Monoid@
 instance Invariant Dual where invmap f _ (Dual x) = Dual (f x)
 -- | from @Data.Monoid@
 instance Invariant Endo where
   invmap f g (Endo x) = Endo (f . x . g)
--- | @Data.Monoid@
+-- | from @Data.Monoid@
 instance Invariant Monoid.First where
   invmap f g (Monoid.First x) = Monoid.First (invmap f g x)
--- | @Data.Monoid@
+-- | from @Data.Monoid@
 instance Invariant Monoid.Last where
   invmap f g (Monoid.Last x) = Monoid.Last (invmap f g x)
 #if MIN_VERSION_base(4,8,0)
+-- | from @Data.Monoid@
 instance Invariant f => Invariant (Alt f) where
   invmap f g (Alt x) = Alt (invmap f g x)
 #endif
 
--- | @Data.Proxy@
+-- | from @Data.Proxy@
 instance Invariant Proxy where
   invmap = invmapFunctor
 
--- | @System.Console.GetOpt@
+-- | from @System.Console.GetOpt@
 instance Invariant ArgDescr where
   invmap f _ (NoArg a)    = NoArg (f a)
   invmap f _ (ReqArg g s) = ReqArg (f . g) s
   invmap f _ (OptArg g s) = OptArg (f . g) s
--- | @System.Console.GetOpt@
+-- | from @System.Console.GetOpt@
 instance Invariant ArgOrder where
   invmap _ _ RequireOrder      = RequireOrder
   invmap _ _ Permute           = Permute
   invmap f _ (ReturnInOrder g) = ReturnInOrder (f . g)
--- | @System.Console.GetOpt@
+-- | from @System.Console.GetOpt@
 instance Invariant OptDescr where
   invmap f g (GetOpt.Option a b argDescr c) = GetOpt.Option a b (invmap f g argDescr) c
 
 -- | from the @array@ package
 instance
 #if __GLASGOW_HASKELL__ < 711
-  Ix i
+  Ix i =>
 #endif
-  => Invariant (Array i) where
+    Invariant (Array i) where
   invmap = invmapFunctor
 
 -- | from the @bifunctors@ package
@@ -686,11 +673,11 @@
 
 instance Closed p => Closed (WrappedProfunctor p) where
   closed = WrapProfunctor . closed . unwrapProfunctor
+
 #if GHC_GENERICS_OK
-
-
-
-
+-------------------------------------------------------------------------------
+-- GHC Generics
+-------------------------------------------------------------------------------
 
 -- | from @GHC.Generics@
 instance Invariant V1 where
@@ -721,9 +708,6 @@
   invmap f g (Comp1 fgp) = Comp1 $ invmap (invmap f g) (invmap g f) fgp
 
 
-
-
-
 {- $ghcgenerics
 
 Note: The restriction to Haskell98 prevents the full adoption of
