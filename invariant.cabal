--- conflicted
+++ resolved
@@ -24,17 +24,12 @@
   other-modules:       Data.Functor.Invariant.TH.Internal
                      , Paths_invariant
   hs-source-dirs:      src
-<<<<<<< HEAD
-  build-depends:       base          >= 4     && < 5
-                     , bifunctors    >= 5     && < 6
-                     , contravariant >= 0.1.2 && < 2
-                     , profunctors   >= 5     && < 6
-=======
-  build-depends:       base               >= 4     && < 5
-                     , containers         >= 0.1   && < 0.6
-                     , contravariant      >= 0.1.2 && < 2
-                     , template-haskell   >= 2.4   && < 2.11
->>>>>>> 9422879d
+  build-depends:       base             >= 4     && < 5
+                     , bifunctors       >= 5     && < 6
+                     , containers       >= 0.1   && < 0.6
+                     , contravariant    >= 0.1.2 && < 2
+                     , profunctors      >= 5     && < 6
+                     , template-haskell >= 2.4   && < 2.11
   ghc-options:         -Wall
 
 test-suite qc-tests
