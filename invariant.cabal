--- conflicted
+++ resolved
@@ -17,10 +17,6 @@
 
 library
   build-depends: base >= 4 && < 5
-<<<<<<< HEAD
-  build-depends: contravariant >= 0.1.2 && < 2.0
-=======
   build-depends: contravariant >= 0.1.2 && < 2
->>>>>>> 02f0e501
 
-  exposed-modules: Data.Functor.Invariant+  exposed-modules: Data.Functor.Invariant
